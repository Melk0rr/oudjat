<<<<<<< HEAD
"""A module to handle manipulation of LDAP computer objects."""

=======
>>>>>>> 0b15c485
from typing import TYPE_CHECKING, Dict, List

from oudjat.assets.computer import Computer
from oudjat.assets.software.os import OperatingSystem, OSOption
from oudjat.assets.software.software_edition import SoftwareEdition
from oudjat.assets.software.software_release import SoftwareReleaseDict

from .ldap_account import LDAPAccount

if TYPE_CHECKING:
    from ..ldap_entry import LDAPEntry
<<<<<<< HEAD
=======

>>>>>>> 0b15c485

class LDAPComputer(LDAPAccount, Computer):
    """A class to describe LDAP computer objects."""

    # ****************************************************************
    # Attributes & Constructors

    def __init__(self, ldap_entry: "LDAPEntry"):
<<<<<<< HEAD
        """
        Create a new instance of LDAPComputer.

        Args:
            ldap_entry (LDAPEntry): base dictionary entry
        """
=======
        """Construcotr"""
>>>>>>> 0b15c485

        super().__init__(ldap_entry=ldap_entry)

        raw_os = self.entry.get("operatingSystem")
        raw_os_version = self.entry.get("operatingSystemVersion")

        # Retreive OS and OS edition informations
        os_family_infos: str = OperatingSystem.get_matching_os_family(raw_os)
        os_release = None
        os_edition = None

        if os_family_infos is not None and raw_os_version is not None:
            os: OperatingSystem = OSOption[os_family_infos.replace(" ", "").upper()].value

            if os is not None:
                if len(os.get_releases()) == 0:
                    os.gen_releases()

                os_ver = os.__class__.get_matching_version(raw_os_version)
                rel_search: SoftwareReleaseDict = os.find_release(os_ver)

                if len(rel_search) > 1:
                    rel_search = rel_search.find_rel_matching_label(os.get_name())

                os_release = next(iter(rel_search.values()))
                os_edition: List[SoftwareEdition] = os.get_matching_editions(raw_os)

                if os_edition is not None and len(os_edition) != 0:
                    os_edition = os_edition[0]

        self.hostname = self.entry.get("dNSHostName")

        Computer.__init__(
            self,
            computer_id=self.uuid,
            name=self.name,
            label=self.hostname,
            description=self.description,
            os_release=os_release,
            os_edition=os_edition,
        )

    # ****************************************************************
    # Methods

    def to_dict(self) -> Dict:
        """Convert the current instance into a dictionary."""

        base_dict = super().to_dict()
        cpt_dict = Computer.to_dict(self)

        return {**base_dict, "hostname": cpt_dict.pop("label"), **cpt_dict}
<|MERGE_RESOLUTION|>--- conflicted
+++ resolved
@@ -1,90 +1,79 @@
-<<<<<<< HEAD
-"""A module to handle manipulation of LDAP computer objects."""
-
-=======
->>>>>>> 0b15c485
-from typing import TYPE_CHECKING, Dict, List
-
-from oudjat.assets.computer import Computer
-from oudjat.assets.software.os import OperatingSystem, OSOption
-from oudjat.assets.software.software_edition import SoftwareEdition
-from oudjat.assets.software.software_release import SoftwareReleaseDict
-
-from .ldap_account import LDAPAccount
-
-if TYPE_CHECKING:
-    from ..ldap_entry import LDAPEntry
-<<<<<<< HEAD
-=======
-
->>>>>>> 0b15c485
-
-class LDAPComputer(LDAPAccount, Computer):
-    """A class to describe LDAP computer objects."""
-
-    # ****************************************************************
-    # Attributes & Constructors
-
-    def __init__(self, ldap_entry: "LDAPEntry"):
-<<<<<<< HEAD
-        """
-        Create a new instance of LDAPComputer.
-
-        Args:
-            ldap_entry (LDAPEntry): base dictionary entry
-        """
-=======
-        """Construcotr"""
->>>>>>> 0b15c485
-
-        super().__init__(ldap_entry=ldap_entry)
-
-        raw_os = self.entry.get("operatingSystem")
-        raw_os_version = self.entry.get("operatingSystemVersion")
-
-        # Retreive OS and OS edition informations
-        os_family_infos: str = OperatingSystem.get_matching_os_family(raw_os)
-        os_release = None
-        os_edition = None
-
-        if os_family_infos is not None and raw_os_version is not None:
-            os: OperatingSystem = OSOption[os_family_infos.replace(" ", "").upper()].value
-
-            if os is not None:
-                if len(os.get_releases()) == 0:
-                    os.gen_releases()
-
-                os_ver = os.__class__.get_matching_version(raw_os_version)
-                rel_search: SoftwareReleaseDict = os.find_release(os_ver)
-
-                if len(rel_search) > 1:
-                    rel_search = rel_search.find_rel_matching_label(os.get_name())
-
-                os_release = next(iter(rel_search.values()))
-                os_edition: List[SoftwareEdition] = os.get_matching_editions(raw_os)
-
-                if os_edition is not None and len(os_edition) != 0:
-                    os_edition = os_edition[0]
-
-        self.hostname = self.entry.get("dNSHostName")
-
-        Computer.__init__(
-            self,
-            computer_id=self.uuid,
-            name=self.name,
-            label=self.hostname,
-            description=self.description,
-            os_release=os_release,
-            os_edition=os_edition,
-        )
-
-    # ****************************************************************
-    # Methods
-
-    def to_dict(self) -> Dict:
-        """Convert the current instance into a dictionary."""
-
-        base_dict = super().to_dict()
-        cpt_dict = Computer.to_dict(self)
-
-        return {**base_dict, "hostname": cpt_dict.pop("label"), **cpt_dict}
+"""A module to handle manipulation of LDAP computer objects."""
+
+from typing import TYPE_CHECKING, Dict, List
+
+from oudjat.assets.computer import Computer
+from oudjat.assets.software.os import OperatingSystem, OSOption
+from oudjat.assets.software.software_edition import SoftwareEdition
+from oudjat.assets.software.software_release import SoftwareReleaseDict
+
+from .ldap_account import LDAPAccount
+
+if TYPE_CHECKING:
+    from ..ldap_entry import LDAPEntry
+
+class LDAPComputer(LDAPAccount, Computer):
+    """A class to describe LDAP computer objects."""
+
+    # ****************************************************************
+    # Attributes & Constructors
+
+    def __init__(self, ldap_entry: "LDAPEntry"):
+        """
+        Create a new instance of LDAPComputer.
+
+        Args:
+            ldap_entry (LDAPEntry): base dictionary entry
+        """
+
+        super().__init__(ldap_entry=ldap_entry)
+
+        raw_os = self.entry.get("operatingSystem")
+        raw_os_version = self.entry.get("operatingSystemVersion")
+
+        # Retreive OS and OS edition informations
+        os_family_infos: str = OperatingSystem.get_matching_os_family(raw_os)
+        os_release = None
+        os_edition = None
+
+        if os_family_infos is not None and raw_os_version is not None:
+            os: OperatingSystem = OSOption[os_family_infos.replace(" ", "").upper()].value
+
+            if os is not None:
+                if len(os.get_releases()) == 0:
+                    os.gen_releases()
+
+                os_ver = os.__class__.get_matching_version(raw_os_version)
+                rel_search: SoftwareReleaseDict = os.find_release(os_ver)
+
+                if len(rel_search) > 1:
+                    rel_search = rel_search.find_rel_matching_label(os.get_name())
+
+                os_release = next(iter(rel_search.values()))
+                os_edition: List[SoftwareEdition] = os.get_matching_editions(raw_os)
+
+                if os_edition is not None and len(os_edition) != 0:
+                    os_edition = os_edition[0]
+
+        self.hostname = self.entry.get("dNSHostName")
+
+        Computer.__init__(
+            self,
+            computer_id=self.uuid,
+            name=self.name,
+            label=self.hostname,
+            description=self.description,
+            os_release=os_release,
+            os_edition=os_edition,
+        )
+
+    # ****************************************************************
+    # Methods
+
+    def to_dict(self) -> Dict:
+        """Convert the current instance into a dictionary."""
+
+        base_dict = super().to_dict()
+        cpt_dict = Computer.to_dict(self)
+
+        return {**base_dict, "hostname": cpt_dict.pop("label"), **cpt_dict}