<<<<<<< HEAD
"""A module to handle LDAPUser manipulations."""

=======
>>>>>>> 0b15c485
from typing import TYPE_CHECKING, Dict

from oudjat.assets.user import User

from .definitions import MS_ACCOUNT_CTL_PROPERTY
from .ldap_account import LDAPAccount
from .ldap_account_flags import LDAPAccountFlag

if TYPE_CHECKING:
    from ..ldap_entry import LDAPEntry


class LDAPUser(LDAPAccount, User):
    """A class to describe LDAP user objects."""

    # ****************************************************************
    # Attributes & Constructors

<<<<<<< HEAD
    def __init__(self, ldap_entry: "LDAPEntry") -> None:
        """
        Create a new instance of LDAPUser.

        Args:
            ldap_entry (LDAPEntry): base dictionary entry
        """
=======
    def __init__(self, ldap_entry: "LDAPEntry"):
        """Constructor"""
>>>>>>> 0b15c485

        super().__init__(ldap_entry=ldap_entry)

        email = self.entry.get("mail", None)
        if email is not None:
            email = email.lower()

        # NOTE: Check additional account control bits (see https://learn.microsoft.com/en-us/windows/win32/adschema/a-msds-user-account-control-computed)
        ms_acc_ctl = self.entry.get(MS_ACCOUNT_CTL_PROPERTY, None)

        if ms_acc_ctl is not None:
            self.enabled = not LDAPAccountFlag.is_disabled(ms_acc_ctl)
            self.pwd_expires = LDAPAccountFlag.pwd_expires(ms_acc_ctl)
            self.pwd_expired = LDAPAccountFlag.pwd_expired(ms_acc_ctl)
            self.pwd_required = LDAPAccountFlag.pwd_required(ms_acc_ctl)
            self.is_locked = LDAPAccountFlag.is_locked(ms_acc_ctl)

            for flag in list(LDAPAccountFlag):
                if LDAPAccountFlag.check_flag(ms_acc_ctl, flag):
                    self.account_flags.add(flag.name)

        User.__init__(
            self,
            user_id=self.uuid,
            name=self.name,
            firstname=self.entry.get("givenName"),
            lastname=self.entry.get("sn"),
            email=email,
            login=self.get_san(),
            description=self.description,
        )

    # ****************************************************************
    # Methods

    def get_employee_id(self) -> str:
        """
        Return the employee id.

        Returns:
            str: employee id
        """
        return self.entry.get("employeeID", None)

    def get_manager(self) -> str:
        """
        Return the user's manager.

        Returns:
            str: a ref to the user's manager
        """
        return self.entry.get("manager", None)

    def is_admin(self) -> bool:
        """
        Check if the current user is an admin.

        Returns:
            bool: True if the current user is admin. False otherwise
        """
        is_admin = False
        adm_count = self.entry.get("adminCount", None)

        if adm_count is not None:
            is_admin = adm_count == 1

        return is_admin

    def to_dict(self) -> Dict:
        """
        Convert the current instance into a dictionary.

        Returns:
            Dict: the current user represented as a dictionary
        """
        base_dict = super().to_dict()
        base_dict.pop("san")

        user_dict = User.to_dict(self)

        return {
            **base_dict,
            "employeeID": self.get_employee_id(),
            "manager": self.get_manager(),
            "is_admin": self.is_admin(),
            **user_dict,
        }
<|MERGE_RESOLUTION|>--- conflicted
+++ resolved
@@ -1,122 +1,114 @@
-<<<<<<< HEAD
-"""A module to handle LDAPUser manipulations."""
-
-=======
->>>>>>> 0b15c485
-from typing import TYPE_CHECKING, Dict
-
-from oudjat.assets.user import User
-
-from .definitions import MS_ACCOUNT_CTL_PROPERTY
-from .ldap_account import LDAPAccount
-from .ldap_account_flags import LDAPAccountFlag
-
-if TYPE_CHECKING:
-    from ..ldap_entry import LDAPEntry
-
-
-class LDAPUser(LDAPAccount, User):
-    """A class to describe LDAP user objects."""
-
-    # ****************************************************************
-    # Attributes & Constructors
-
-<<<<<<< HEAD
-    def __init__(self, ldap_entry: "LDAPEntry") -> None:
-        """
-        Create a new instance of LDAPUser.
-
-        Args:
-            ldap_entry (LDAPEntry): base dictionary entry
-        """
-=======
-    def __init__(self, ldap_entry: "LDAPEntry"):
-        """Constructor"""
->>>>>>> 0b15c485
-
-        super().__init__(ldap_entry=ldap_entry)
-
-        email = self.entry.get("mail", None)
-        if email is not None:
-            email = email.lower()
-
-        # NOTE: Check additional account control bits (see https://learn.microsoft.com/en-us/windows/win32/adschema/a-msds-user-account-control-computed)
-        ms_acc_ctl = self.entry.get(MS_ACCOUNT_CTL_PROPERTY, None)
-
-        if ms_acc_ctl is not None:
-            self.enabled = not LDAPAccountFlag.is_disabled(ms_acc_ctl)
-            self.pwd_expires = LDAPAccountFlag.pwd_expires(ms_acc_ctl)
-            self.pwd_expired = LDAPAccountFlag.pwd_expired(ms_acc_ctl)
-            self.pwd_required = LDAPAccountFlag.pwd_required(ms_acc_ctl)
-            self.is_locked = LDAPAccountFlag.is_locked(ms_acc_ctl)
-
-            for flag in list(LDAPAccountFlag):
-                if LDAPAccountFlag.check_flag(ms_acc_ctl, flag):
-                    self.account_flags.add(flag.name)
-
-        User.__init__(
-            self,
-            user_id=self.uuid,
-            name=self.name,
-            firstname=self.entry.get("givenName"),
-            lastname=self.entry.get("sn"),
-            email=email,
-            login=self.get_san(),
-            description=self.description,
-        )
-
-    # ****************************************************************
-    # Methods
-
-    def get_employee_id(self) -> str:
-        """
-        Return the employee id.
-
-        Returns:
-            str: employee id
-        """
-        return self.entry.get("employeeID", None)
-
-    def get_manager(self) -> str:
-        """
-        Return the user's manager.
-
-        Returns:
-            str: a ref to the user's manager
-        """
-        return self.entry.get("manager", None)
-
-    def is_admin(self) -> bool:
-        """
-        Check if the current user is an admin.
-
-        Returns:
-            bool: True if the current user is admin. False otherwise
-        """
-        is_admin = False
-        adm_count = self.entry.get("adminCount", None)
-
-        if adm_count is not None:
-            is_admin = adm_count == 1
-
-        return is_admin
-
-    def to_dict(self) -> Dict:
-        """
-        Convert the current instance into a dictionary.
-
-        Returns:
-            Dict: the current user represented as a dictionary
-        """
-        base_dict = super().to_dict()
-        base_dict.pop("san")
-
-        user_dict = User.to_dict(self)
-
-        return {
-            **base_dict,
-            "employeeID": self.get_employee_id(),
-            "manager": self.get_manager(),
-            "is_admin": self.is_admin(),
-            **user_dict,
-        }
+"""A module to handle LDAPUser manipulations."""
+
+from typing import TYPE_CHECKING, Dict
+
+from oudjat.assets.user import User
+
+from .definitions import MS_ACCOUNT_CTL_PROPERTY
+from .ldap_account import LDAPAccount
+from .ldap_account_flags import LDAPAccountFlag
+
+if TYPE_CHECKING:
+    from ..ldap_entry import LDAPEntry
+
+
+class LDAPUser(LDAPAccount, User):
+    """A class to describe LDAP user objects."""
+
+    # ****************************************************************
+    # Attributes & Constructors
+
+    def __init__(self, ldap_entry: "LDAPEntry") -> None:
+        """
+        Create a new instance of LDAPUser.
+
+        Args:
+            ldap_entry (LDAPEntry): base dictionary entry
+        """
+
+        super().__init__(ldap_entry=ldap_entry)
+
+        email = self.entry.get("mail", None)
+        if email is not None:
+            email = email.lower()
+
+        # NOTE: Check additional account control bits (see https://learn.microsoft.com/en-us/windows/win32/adschema/a-msds-user-account-control-computed)
+        ms_acc_ctl = self.entry.get(MS_ACCOUNT_CTL_PROPERTY, None)
+
+        if ms_acc_ctl is not None:
+            self.enabled = not LDAPAccountFlag.is_disabled(ms_acc_ctl)
+            self.pwd_expires = LDAPAccountFlag.pwd_expires(ms_acc_ctl)
+            self.pwd_expired = LDAPAccountFlag.pwd_expired(ms_acc_ctl)
+            self.pwd_required = LDAPAccountFlag.pwd_required(ms_acc_ctl)
+            self.is_locked = LDAPAccountFlag.is_locked(ms_acc_ctl)
+
+            for flag in list(LDAPAccountFlag):
+                if LDAPAccountFlag.check_flag(ms_acc_ctl, flag):
+                    self.account_flags.add(flag.name)
+
+        User.__init__(
+            self,
+            user_id=self.uuid,
+            name=self.name,
+            firstname=self.entry.get("givenName"),
+            lastname=self.entry.get("sn"),
+            email=email,
+            login=self.get_san(),
+            description=self.description,
+        )
+
+    # ****************************************************************
+    # Methods
+
+    def get_employee_id(self) -> str:
+        """
+        Return the employee id.
+
+        Returns:
+            str: employee id
+        """
+        return self.entry.get("employeeID", None)
+
+    def get_manager(self) -> str:
+        """
+        Return the user's manager.
+
+        Returns:
+            str: a ref to the user's manager
+        """
+        return self.entry.get("manager", None)
+
+    def is_admin(self) -> bool:
+        """
+        Check if the current user is an admin.
+
+        Returns:
+            bool: True if the current user is admin. False otherwise
+        """
+        is_admin = False
+        adm_count = self.entry.get("adminCount", None)
+
+        if adm_count is not None:
+            is_admin = adm_count == 1
+
+        return is_admin
+
+    def to_dict(self) -> Dict:
+        """
+        Convert the current instance into a dictionary.
+
+        Returns:
+            Dict: the current user represented as a dictionary
+        """
+        base_dict = super().to_dict()
+        base_dict.pop("san")
+
+        user_dict = User.to_dict(self)
+
+        return {
+            **base_dict,
+            "employeeID": self.get_employee_id(),
+            "manager": self.get_manager(),
+            "is_admin": self.is_admin(),
+            **user_dict,
+        }