--- conflicted
+++ resolved
@@ -255,14 +255,7 @@
             List[CybereasonEntry]: search results
         """
 
-<<<<<<< HEAD
-        if self.connection is None:
-            raise ConnectionError(
-                f"CybereasonConnector.search::You must initiate connection to {self.target.netloc} before running search !"
-            )
-=======
         endpoint = CybereasonEndpoint.SENSORS
->>>>>>> 9068f0aa
 
         # NOTE: Limit is the provided value or the endpoint limit if none provided
         limit = limit or endpoint.limit
