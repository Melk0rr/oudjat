--- conflicted
+++ resolved
@@ -1,19 +1,13 @@
 """A module to handle KPI comparisons."""
 
-<<<<<<< HEAD
-=======
 from enum import Enum
 from typing import Any, Callable, NamedTuple, override
 
->>>>>>> 9942db43
 from oudjat.utils import ColorPrint
 
 from .kpi import KPI
 
 
-<<<<<<< HEAD
-# TODO: replace tendencies dict by an enum and use TypedDict to handle properties
-=======
 class KPIComparatorTendencyProps(NamedTuple):
     """
     A helper class to properly handle KPIComparatorTendency property types.
@@ -61,7 +55,6 @@
         return self._value_.print_function
 
 
->>>>>>> 9942db43
 class KPIComparator:
     """A class to compare the results of 2 KPIs."""
 
