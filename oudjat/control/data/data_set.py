"""A module that describes data sets and provides tools to manipulate them."""

from typing import Any, TypeAlias

from .data_filter import DataFilter, DataFilterDictionaryProps

DataSetType: TypeAlias = list[dict[str, Any]] | "DataSet"


class DataSet:
    """DataSet class : handling data unfiltered and filtered state."""

    # ****************************************************************
    # Attributes & Constructors

    def __init__(
        self,
        name: str,
        perimeter: str,
        initial_set: DataSetType | None = None,
        filters: list[DataFilterDictionaryProps] | list["DataFilter"] | None = None,
        description: str | None = None,
    ) -> None:
        """
        Create a new DataSet instance.

        Args:
            name (str)                                               : the name of the dataset.
            perimeter (str)                                          : the perimeter or boundary of the dataset.
            initial_set (Union[List[Dict], "DataSet"], optional)     : initial data set or list of dictionaries representing data. Defaults to None.
            filters (Union[List[Dict], List["DataFilter"]], optional): filters applied to the data. Defaults to an empty list.
            description (str, optional)                              : a brief description of the dataset. Defaults to None.
        """

        if filters is None:
            filters = []

        self._name: str = name
        self._description: str | None = description
        self._perimeter: str = perimeter

        self._initial_set: DataSetType = initial_set if initial_set is not None else []

        self._filters: list[DataFilter] = DataFilter.get_valid_filters_list(filters)

    # ****************************************************************
    # Methods

    @property
    def name(self) -> str:
        """
        Return the current DataSet name.

        Returns:
            str: The name of the dataset.
        """

        return self._name

    @property
    def initial_set(self) -> DataSetType | None:
        """
        Retrieve the initial dataset or a list of dictionaries that define the starting point for this dataset.

        Returns:
            DataSetType: the initial data set data set or list of dictionaries.
        """

        return self._initial_set

    @initial_set.setter
    def initial_set(self, dataset: DataSetType) -> None:
        """
        Setter for the initial data set.

        Args:
            dataset (DataSet): the new initial data set
        """

        self._initial_set = dataset

    @property
    def description(self) -> str | None:
        """
        Return the description for this DataSet.

        Returns:
            str | None: a string that describe this data set. None if no description provided.
        """

        return self._description

    @property
    def perimeter(self) -> str:
        """
        Return the current DataSet perimeter.

        Returns:
            str: The perimeter string.
        """

        return self._perimeter

    @property
    def initial_set_name(self) -> str | None:
        """
        Return the name of the initial data set.

        Returns:
            str | None: the name of the initial data set, or None if not applicable.
        """

        return self._initial_set.name if isinstance(self._initial_set, DataSet) else None

    @property
    def filters(self) -> list["DataFilter"]:
        """
        Return the data filters associated to this DataSet.

        Returns:
            list[DataFilter]: list of data filters that will determine the data set output
        """

        return self._filters

    @filters.setter
    def filters(self, filters: list["DataFilter"]) -> None:
        """
        Setter for the list of data filters.

        Args:
            filters (Union[List[Dict], List["DataFilter"]], optional): The new list of filters to be set. Defaults to an empty list.
        """

        self._filters = DataFilter.get_valid_filters_list(filters)

    @property
<<<<<<< HEAD
    def input_data(self) -> list[dict[str, Any]]:
=======
    def initial_set_data(self) -> list[dict[str, Any]]:
>>>>>>> 9942db43
        """
        Getter for input data.

        Returns:
            list[dict[str, Any]]: the input data either retrieved through initial DataSet.get_data or the initial_set directly
        """

        return (
            self._initial_set.output_data
            if isinstance(self._initial_set, DataSet)
            else self._initial_set
        )

    @property
<<<<<<< HEAD
    def output_data(self) -> list[dict[str, Any]]:
=======
    def empty_initial_set_data(self) -> bool:
>>>>>>> 9942db43
        """
        Check if input data is null or empty.

        Returns:
            bool: True if input data is null or empty. False otherwise
        """

<<<<<<< HEAD
        data = self.input_data
=======
        return len(self.initial_set_data) == 0
>>>>>>> 9942db43

    @property
    def output_data(self) -> list[dict[str, Any]]:
        """
        Getter for the filtered data in the dataset's perimeter.

        Returns:
            list[dict[str, Any]]: The list of dictionaries representing the filtered data.
        """

        data = self.initial_set_data
        if not self.empty_initial_set_data and len(self._filters) > 0:
            data = DataFilter.filter_data(data, self._filters)

        return data

    def to_dict(self) -> dict[str, Any]:
        """
        Convert the current instance into a dictionary.

        Returns:
            dict[str, Any]: dictionary representation of the current instance.
        """

        return {
            "name": self.name,
            "description": self.description,
            "perimeter": self.perimeter,
            "filters": list(map(str, self.filters)),
            "initial_set_name": self.initial_set_name,
            "initial_set_size": len(self.initial_set_data),
            "output_data_size": len(self.output_data)
        }

    # ****************************************************************
    # Static methods

    @staticmethod
    def get_dataset_data(dataset: "DataSet") -> list[dict[str, Any]]:
        """
        Return the data of the provided DataSet instance.

        Args:
            dataset (DataSet): DataSet instance the data will be returned

        Returns:
            str: the perimeter of the provided dataset
        """

        return dataset.output_data

    @staticmethod
    def merge_sets(name: str, sets: list["DataSet"]) -> "DataSet":
        """
        Merge multiple DataSet instances into one.

        Args:
            name (str)          : the name of the merged dataset.
            sets (list[DataSet]): a list of DataSet instances to be merged.

        Returns:
            DataSet: a new DataSet instance containing the merged data from all provided data sets.

        Raises:
            ValueError: if the data sets do not have the same perimeter.
        """

        def map_ds_perim(dataset: "DataSet") -> str:
            return dataset.perimeter

        # Check if all sets are on the same perimeter
        perimeters = set(map(map_ds_perim, sets))
        if len(perimeters) > 1:
            raise ValueError(
                f"{__class__.__name__}.merge_sets::Please provide data sets with the same perimeter"
            )

        return DataSet(
            name=name,
            perimeter=list(perimeters)[0],
            initial_set=[
                item for set_data in map(DataSet.get_dataset_data, sets) for item in set_data
            ],
            filters=[],
        )<|MERGE_RESOLUTION|>--- conflicted
+++ resolved
@@ -135,11 +135,7 @@
         self._filters = DataFilter.get_valid_filters_list(filters)
 
     @property
-<<<<<<< HEAD
-    def input_data(self) -> list[dict[str, Any]]:
-=======
     def initial_set_data(self) -> list[dict[str, Any]]:
->>>>>>> 9942db43
         """
         Getter for input data.
 
@@ -154,11 +150,7 @@
         )
 
     @property
-<<<<<<< HEAD
-    def output_data(self) -> list[dict[str, Any]]:
-=======
     def empty_initial_set_data(self) -> bool:
->>>>>>> 9942db43
         """
         Check if input data is null or empty.
 
@@ -166,11 +158,7 @@
             bool: True if input data is null or empty. False otherwise
         """
 
-<<<<<<< HEAD
-        data = self.input_data
-=======
         return len(self.initial_set_data) == 0
->>>>>>> 9942db43
 
     @property
     def output_data(self) -> list[dict[str, Any]]:
